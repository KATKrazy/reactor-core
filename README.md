# Reactor Core

[![Join the chat at https://gitter.im/reactor/reactor](https://badges.gitter.im/Join%20Chat.svg)](https://gitter.im/reactor/reactor?utm_source=badge&utm_medium=badge&utm_campaign=pr-badge&utm_content=badge)
[![Reactor Core](https://maven-badges.herokuapp.com/maven-central/io.projectreactor/reactor-core/badge.svg?style=plastic)](https://mvnrepository.com/artifact/io.projectreactor/reactor-core) [![Latest](https://img.shields.io/github/release/reactor/reactor-core/all.svg)]() 

[![Download](https://api.bintray.com/packages/spring/jars/io.projectreactor/images/download.svg)](https://bintray.com/spring/jars/io.projectreactor/_latestVersion)

[![Travis CI](https://travis-ci.org/reactor/reactor-core.svg?branch=master)](https://travis-ci.org/reactor/reactor-core)
[![Codecov](https://img.shields.io/codecov/c/github/reactor/reactor-core.svg)]()
[![Code Quality: Java](https://img.shields.io/lgtm/grade/java/g/reactor/reactor-core.svg?logo=lgtm&logoWidth=18)](https://lgtm.com/projects/g/reactor/reactor-core/context:java)
[![Total Alerts](https://img.shields.io/lgtm/alerts/g/reactor/reactor-core.svg?logo=lgtm&logoWidth=18)](https://lgtm.com/projects/g/reactor/reactor-core/alerts)


Non-Blocking [Reactive Streams](https://www.reactive-streams.org/) Foundation for the JVM both implementing a [Reactive Extensions](https://reactivex.io) inspired API and efficient event streaming support.

The `master` branch is now dedicated to development of the `3.3.x` line.

## Getting it
   
**Reactor 3 requires Java 8 or + to run**.

With Gradle from repo.spring.io or Maven Central repositories (stable releases only):

```groovy
    repositories {
//      maven { url 'https://repo.spring.io/snapshot' }
//      maven { url 'https://repo.spring.io/milestone' }
      mavenCentral()
    }

    dependencies {
<<<<<<< HEAD
      //compile "io.projectreactor:reactor-core:3.3.4.BUILD-SNAPSHOT"
      //testCompile("io.projectreactor:reactor-test:3.3.4.BUILD-SNAPSHOT")
      compile "io.projectreactor:reactor-core:3.3.3.RELEASE"
      testCompile("io.projectreactor:reactor-test:3.3.3.RELEASE")
=======
      //compile "io.projectreactor:reactor-core:3.2.17.BUILD-SNAPSHOT"
      //testCompile("io.projectreactor:reactor-test:3.2.17.BUILD-SNAPSHOT")
      compile "io.projectreactor:reactor-core:3.2.16.RELEASE"
      testCompile("io.projectreactor:reactor-test:3.2.16.RELEASE")
>>>>>>> 16e101be
    }
```

See the [reference documentation](https://projectreactor.io/docs/core/release/reference/docs/index.html#getting)
for more information on getting it (eg. using Maven, or on how to get milestones and snapshots).

> **Note about Android support**: Reactor 3 doesn't officially support nor target Android.
However it should work fine with Android SDK 26 (Android O) and above. See the
[complete note](https://projectreactor.io/docs/core/release/reference/docs/index.html#prerequisites)
in the reference guide.

## Trouble importing the project in IDE?
Since the introduction of Java 9 stubs in order to optimize the performance of debug backtraces, one can sometimes
encounter cryptic messages from the build system when importing or re-importing the project in their IDE.

For example: 

 - `package StackWalker does not exist`: probably building under JDK8 but `java9stubs` was not added to sources
 - `cannot find symbol @CallerSensitive`: probably building with JDK11+ and importing using JDK8

When encountering these issues, one need to ensure that:

 - Gradle JVM matches the JDK used by the IDE for the modules (in IntelliJ, `Modules Settings` JDK). Preferably, 1.8.
 - The IDE is configured to delegate build to Gradle (in IntelliJ: `Build Tools > Gradle > Runner` and project setting uses that default)
 
Then rebuild the project and the errors should disappear.

## Getting Started

New to Reactive Programming or bored of reading already ? Try the [Introduction to Reactor Core hands-on](https://github.com/reactor/lite-rx-api-hands-on) !

If you are familiar with RxJava or if you want to check more detailed introduction, be sure to check 
https://www.infoq.com/articles/reactor-by-example !

## Flux

A Reactive Streams Publisher with basic flow operators.
- Static factories on Flux allow for source generation from arbitrary callbacks types.
- Instance methods allows operational building, materialized on each subscription (_Flux#subscribe()_, ...) or multicasting operations (such as _Flux#publish_ and _Flux#publishNext_).

[<img src="https://raw.githubusercontent.com/reactor/reactor-core/v3.1.3.RELEASE/src/docs/marble/flux.png" width="500">](https://projectreactor.io/docs/core/release/api/reactor/core/publisher/Flux.html)

Flux in action :
```java
Flux.fromIterable(getSomeLongList())
    .mergeWith(Flux.interval(100))
    .doOnNext(serviceA::someObserver)
    .map(d -> d * 2)
    .take(3)
    .onErrorResume(errorHandler::fallback)
    .doAfterTerminate(serviceM::incrementTerminate)
    .subscribe(System.out::println);
```

## Mono
A Reactive Streams Publisher constrained to *ZERO* or *ONE* element with appropriate operators. 
- Static factories on Mono allow for deterministic *zero or one* sequence generation from arbitrary callbacks types.
- Instance methods allows operational building, materialized on each _Mono#subscribe()_ or _Mono#get()_ eventually called.

[<img src="https://raw.githubusercontent.com/reactor/reactor-core/v3.1.3.RELEASE/src/docs/marble/mono.png" width="500">](https://projectreactor.io/docs/core/release/api/reactor/core/publisher/Mono.html)

Mono in action :
```java
Mono.fromCallable(System::currentTimeMillis)
    .flatMap(time -> Mono.first(serviceA.findRecent(time), serviceB.findRecent(time)))
    .timeout(Duration.ofSeconds(3), errorHandler::fallback)
    .doOnSuccess(r -> serviceM.incrementSuccess())
    .subscribe(System.out::println);
```

Blocking Mono result :
```java    
Tuple2<Long, Long> nowAndLater = 
        Mono.zip(
                Mono.just(System.currentTimeMillis()),
                Flux.just(1).delay(1).map(i -> System.currentTimeMillis()))
            .block();
```

## Schedulers

Reactor uses a [Scheduler](https://projectreactor.io/docs/core/release/api/reactor/core/scheduler/Scheduler.html) as a
contract for arbitrary task execution. It provides some guarantees required by Reactive
Streams flows like FIFO execution.

You can use or create efficient [schedulers](https://projectreactor.io/docs/core/release/api/reactor/core/scheduler/Schedulers.html)
to jump thread on the producing flows (subscribeOn) or receiving flows (publishOn):

```java

Mono.fromCallable( () -> System.currentTimeMillis() )
	.repeat()
    .publishOn(Schedulers.single())
    .log("foo.bar")
    .flatMap(time ->
        Mono.fromCallable(() -> { Thread.sleep(1000); return time; })
            .subscribeOn(Schedulers.parallel())
    , 8) //maxConcurrency 8
    .subscribe();
```

## ParallelFlux

[ParallelFlux](https://projectreactor.io/docs/core/release/api/reactor/core/publisher/ParallelFlux.html) can starve your CPU's from any sequence whose work can be subdivided in concurrent
 tasks. Turn back into a `Flux` with `ParallelFlux#sequential()`, an unordered join or
 use arbitrary merge strategies via 'groups()'.

```java
Mono.fromCallable( () -> System.currentTimeMillis() )
	.repeat()
    .parallel(8) //parallelism
    .runOn(Schedulers.parallel())
    .doOnNext( d -> System.out.println("I'm on thread "+Thread.currentThread()) )
    .subscribe()
```


## Custom sources : Flux.create and FluxSink, Mono.create and MonoSink
To bridge a Subscriber or Processor into an outside context that is taking care of
producing non concurrently, use `Flux#create`, `Mono#create`.

```java
Flux.create(sink -> {
         ActionListener al = e -> {
            sink.next(textField.getText());
         };

         // without cancellation support:
         button.addActionListener(al);

         // with cancellation support:
         sink.onCancel(() -> {
         	button.removeListener(al);
         });
    },
    // Overflow (backpressure) handling, default is BUFFER
    FluxSink.OverflowStrategy.LATEST)
    .timeout(3)
    .doOnComplete(() -> System.out.println("completed!"))
    .subscribe(System.out::println)
```

## The Backpressure Thing

Most of this cool stuff uses bounded ring buffer implementation under the hood to mitigate signal processing difference between producers and consumers. Now, the operators and processors or any standard reactive stream component working on the sequence will be instructed to flow in when these buffers have free room AND only then. This means that we make sure we both have a deterministic capacity model (bounded buffer) and we never block (request more data on write capacity). Yup, it's not rocket science after all, the boring part is already being worked by us in collaboration with [Reactive Streams Commons](https://github.com/reactor/reactive-streams-commons) on going research effort.

## What's more in it ?

"Operator Fusion" (flow optimizers), health state observers, helpers to build custom reactive components, bounded queue generator, converters from/to Java 9 Flow, Publisher and Java 8 CompletableFuture. The repository contains a `reactor-test` project with test features like the [`StepVerifier`](https://projectreactor.io/docs/test/release/api/index.html?reactor/test/StepVerifier.html).

-------------------------------------

## Reference Guide
https://projectreactor.io/docs/core/release/reference/docs/index.html

## Javadoc
https://projectreactor.io/docs/core/release/api/

## Getting started with Flux and Mono
https://github.com/reactor/lite-rx-api-hands-on

## Reactor By Example
https://www.infoq.com/articles/reactor-by-example

## Head-First Spring & Reactor
https://github.com/reactor/head-first-reactive-with-spring-and-reactor/

## Beyond Reactor Core
- Everything to jump outside the JVM with the non-blocking drivers from [Reactor Netty](https://github.com/reactor/reactor-netty).
- [Reactor Addons](https://github.com/reactor/reactor-addons) provide for adapters and extra operators for Reactor 3.

-------------------------------------
_Powered by [Reactive Streams Commons](https://github.com/reactor/reactive-streams-commons)_

_Licensed under [Apache Software License 2.0](www.apache.org/licenses/LICENSE-2.0)_

_Sponsored by [Pivotal](https://pivotal.io)_
<|MERGE_RESOLUTION|>--- conflicted
+++ resolved
@@ -29,17 +29,10 @@
     }
 
     dependencies {
-<<<<<<< HEAD
-      //compile "io.projectreactor:reactor-core:3.3.4.BUILD-SNAPSHOT"
-      //testCompile("io.projectreactor:reactor-test:3.3.4.BUILD-SNAPSHOT")
-      compile "io.projectreactor:reactor-core:3.3.3.RELEASE"
-      testCompile("io.projectreactor:reactor-test:3.3.3.RELEASE")
-=======
-      //compile "io.projectreactor:reactor-core:3.2.17.BUILD-SNAPSHOT"
-      //testCompile("io.projectreactor:reactor-test:3.2.17.BUILD-SNAPSHOT")
-      compile "io.projectreactor:reactor-core:3.2.16.RELEASE"
-      testCompile("io.projectreactor:reactor-test:3.2.16.RELEASE")
->>>>>>> 16e101be
+      //compile "io.projectreactor:reactor-core:3.3.5.BUILD-SNAPSHOT"
+      //testCompile("io.projectreactor:reactor-test:3.3.5.BUILD-SNAPSHOT")
+      compile "io.projectreactor:reactor-core:3.3.4.RELEASE"
+      testCompile("io.projectreactor:reactor-test:3.3.4.RELEASE")
     }
 ```
 
