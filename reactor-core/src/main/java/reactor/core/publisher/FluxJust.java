/*
 * Copyright (c) 2011-2017 Pivotal Software Inc, All Rights Reserved.
 *
 * Licensed under the Apache License, Version 2.0 (the "License");
 * you may not use this file except in compliance with the License.
 * You may obtain a copy of the License at
 *
 *       https://www.apache.org/licenses/LICENSE-2.0
 *
 * Unless required by applicable law or agreed to in writing, software
 * distributed under the License is distributed on an "AS IS" BASIS,
 * WITHOUT WARRANTIES OR CONDITIONS OF ANY KIND, either express or implied.
 * See the License for the specific language governing permissions and
 * limitations under the License.
 */

package reactor.core.publisher;

import java.util.Objects;

import reactor.core.CoreSubscriber;
import reactor.core.Fuseable;

/**
 * A Stream that emits only one value and then complete.
 * <p>
 * Since the flux retains the value in a final field, any
 * {@link this#subscribe(Subscriber)} will
 * replay the value. This is a "Cold" fluxion.
 * <p>
 * Create such flux with the provided factory, E.g.:
 * <pre>
 * {@code
 * Flux.just(1).subscribe(
 *    log::info,
 *    log::error,
 *    ()-> log.info("complete")
 * )
 * }
 * </pre>
 * Will log:
 * <pre>
 * {@code
 * 1
 * complete
 * }
 * </pre>
 *
 * @author Stephane Maldini
 */
final class FluxJust<T> extends Flux<T>
		implements Fuseable.ScalarCallable<T>, Fuseable,
		           SourceProducer<T> {

	final T value;

	FluxJust(T value) {
		this.value = Objects.requireNonNull(value, "value");
	}

	@Override
	public T call() throws Exception {
		return value;
	}

	@Override
	public void subscribe(final CoreSubscriber<? super T> actual) {
		actual.onSubscribe(Operators.scalarSubscription(actual, value, "just"));
	}

	@Override
	public Object scanUnsafe(Attr key) {
		if (key == Attr.BUFFERED) return 1;
		if (key == Attr.RUN_STYLE) return Attr.RunStyle.SYNC;
		return null;
	}

<<<<<<< HEAD
	static final class WeakScalarSubscription<T> implements QueueSubscription<T>,
	                                                        InnerProducer<T>{

		boolean terminado;
		final T                     value;
		final CoreSubscriber<? super T> actual;

		WeakScalarSubscription(@Nullable T value, CoreSubscriber<? super T> actual) {
			this.value = value;
			this.actual = actual;
		}

		@Override
		public void request(long elements) {
			if (terminado) {
				return;
			}

			terminado = true;
			if (value != null) {
				actual.onNext(value);
			}
			actual.onComplete();
		}

		@Override
		public void cancel() {
			terminado = true;
		}

		@Override
		public int requestFusion(int requestedMode) {
			if ((requestedMode & Fuseable.SYNC) != 0) {
				return Fuseable.SYNC;
			}
			return 0;
		}

		@Override
		@Nullable
		public T poll() {
			if (!terminado) {
				terminado = true;
				return value;
			}
			return null;
		}

		@Override
		public boolean isEmpty() {
			return terminado;
		}

		@Override
		public int size() {
			return isEmpty() ? 0 : 1;
		}

		@Override
		public void clear() {
			terminado = true;
		}

		@Override
		public CoreSubscriber<? super T> actual() {
			return actual;
		}

		@Override
		@Nullable
		public Object scanUnsafe(Attr key) {
			if (key == Attr.TERMINATED || key == Attr.CANCELLED) return terminado;
			if (key == Attr.RUN_STYLE) return Attr.RunStyle.SYNC;

			return InnerProducer.super.scanUnsafe(key);
		}
	}
=======
>>>>>>> 31254c67
}<|MERGE_RESOLUTION|>--- conflicted
+++ resolved
@@ -75,84 +75,4 @@
 		return null;
 	}
 
-<<<<<<< HEAD
-	static final class WeakScalarSubscription<T> implements QueueSubscription<T>,
-	                                                        InnerProducer<T>{
-
-		boolean terminado;
-		final T                     value;
-		final CoreSubscriber<? super T> actual;
-
-		WeakScalarSubscription(@Nullable T value, CoreSubscriber<? super T> actual) {
-			this.value = value;
-			this.actual = actual;
-		}
-
-		@Override
-		public void request(long elements) {
-			if (terminado) {
-				return;
-			}
-
-			terminado = true;
-			if (value != null) {
-				actual.onNext(value);
-			}
-			actual.onComplete();
-		}
-
-		@Override
-		public void cancel() {
-			terminado = true;
-		}
-
-		@Override
-		public int requestFusion(int requestedMode) {
-			if ((requestedMode & Fuseable.SYNC) != 0) {
-				return Fuseable.SYNC;
-			}
-			return 0;
-		}
-
-		@Override
-		@Nullable
-		public T poll() {
-			if (!terminado) {
-				terminado = true;
-				return value;
-			}
-			return null;
-		}
-
-		@Override
-		public boolean isEmpty() {
-			return terminado;
-		}
-
-		@Override
-		public int size() {
-			return isEmpty() ? 0 : 1;
-		}
-
-		@Override
-		public void clear() {
-			terminado = true;
-		}
-
-		@Override
-		public CoreSubscriber<? super T> actual() {
-			return actual;
-		}
-
-		@Override
-		@Nullable
-		public Object scanUnsafe(Attr key) {
-			if (key == Attr.TERMINATED || key == Attr.CANCELLED) return terminado;
-			if (key == Attr.RUN_STYLE) return Attr.RunStyle.SYNC;
-
-			return InnerProducer.super.scanUnsafe(key);
-		}
-	}
-=======
->>>>>>> 31254c67
 }