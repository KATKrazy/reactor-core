/*
 * Copyright (c) 2011-2017 Pivotal Software Inc, All Rights Reserved.
 *
 * Licensed under the Apache License, Version 2.0 (the "License");
 * you may not use this file except in compliance with the License.
 * You may obtain a copy of the License at
 *
 *       https://www.apache.org/licenses/LICENSE-2.0
 *
 * Unless required by applicable law or agreed to in writing, software
 * distributed under the License is distributed on an "AS IS" BASIS,
 * WITHOUT WARRANTIES OR CONDITIONS OF ANY KIND, either express or implied.
 * See the License for the specific language governing permissions and
 * limitations under the License.
 */

package reactor.guide;

import java.io.PrintWriter;
import java.io.StringWriter;

<<<<<<< HEAD
import org.junit.Test;

=======
import org.junit.jupiter.api.Test;
>>>>>>> afad7802
import reactor.core.publisher.Flux;
import reactor.core.publisher.Hooks;

import static org.assertj.core.api.Assertions.assertThat;

//this test is here to have a runnable demonstration of a more advanced traceback in
// debugging mode. it was put outside of reactor.core package so that the traceback shows
// more details
public class GuideDebuggingExtraTests {

	@Test
	public void debuggingActivatedWithDeepTraceback() {
		Hooks.onOperatorDebug();

		StringWriter sw = new StringWriter();
		FakeRepository.findAllUserByName(Flux.just("pedro", "simon", "stephane"))
		              .transform(FakeUtils1.applyFilters)
		              .transform(FakeUtils2.enrichUser)
		              .subscribe(System.out::println,
				              t -> t.printStackTrace(new PrintWriter(sw))
		              );

		String debugStack = sw.toString();

		assertThat(debugStack.substring(0, debugStack.indexOf("Stack trace:")))
				.endsWith("Error has been observed at the following site(s):\n"
						+ "\t|_       Flux.map ⇢ at reactor.guide.FakeRepository.findAllUserByName(FakeRepository.java:27)\n"
						+ "\t|_       Flux.map ⇢ at reactor.guide.FakeRepository.findAllUserByName(FakeRepository.java:28)\n"
						+ "\t|_    Flux.filter ⇢ at reactor.guide.FakeUtils1.lambda$static$1(FakeUtils1.java:29)\n"
						+ "\t|_ Flux.transform ⇢ at reactor.guide.GuideDebuggingExtraTests.debuggingActivatedWithDeepTraceback(GuideDebuggingExtraTests.java:40)\n"
						+ "\t|_   Flux.elapsed ⇢ at reactor.guide.FakeUtils2.lambda$static$0(FakeUtils2.java:30)\n"
						+ "\t|_ Flux.transform ⇢ at reactor.guide.GuideDebuggingExtraTests.debuggingActivatedWithDeepTraceback(GuideDebuggingExtraTests.java:41)\n");
	}
}<|MERGE_RESOLUTION|>--- conflicted
+++ resolved
@@ -19,12 +19,7 @@
 import java.io.PrintWriter;
 import java.io.StringWriter;
 
-<<<<<<< HEAD
-import org.junit.Test;
-
-=======
 import org.junit.jupiter.api.Test;
->>>>>>> afad7802
 import reactor.core.publisher.Flux;
 import reactor.core.publisher.Hooks;
 
@@ -54,8 +49,8 @@
 						+ "\t|_       Flux.map ⇢ at reactor.guide.FakeRepository.findAllUserByName(FakeRepository.java:27)\n"
 						+ "\t|_       Flux.map ⇢ at reactor.guide.FakeRepository.findAllUserByName(FakeRepository.java:28)\n"
 						+ "\t|_    Flux.filter ⇢ at reactor.guide.FakeUtils1.lambda$static$1(FakeUtils1.java:29)\n"
-						+ "\t|_ Flux.transform ⇢ at reactor.guide.GuideDebuggingExtraTests.debuggingActivatedWithDeepTraceback(GuideDebuggingExtraTests.java:40)\n"
+						+ "\t|_ Flux.transform ⇢ at reactor.guide.GuideDebuggingExtraTests.debuggingActivatedWithDeepTraceback(GuideDebuggingExtraTests.java:39)\n"
 						+ "\t|_   Flux.elapsed ⇢ at reactor.guide.FakeUtils2.lambda$static$0(FakeUtils2.java:30)\n"
-						+ "\t|_ Flux.transform ⇢ at reactor.guide.GuideDebuggingExtraTests.debuggingActivatedWithDeepTraceback(GuideDebuggingExtraTests.java:41)\n");
+						+ "\t|_ Flux.transform ⇢ at reactor.guide.GuideDebuggingExtraTests.debuggingActivatedWithDeepTraceback(GuideDebuggingExtraTests.java:40)\n");
 	}
 }