--- conflicted
+++ resolved
@@ -29,17 +29,10 @@
     }
 
     dependencies {
-<<<<<<< HEAD
-      //compile "io.projectreactor:reactor-core:3.3.1.BUILD-SNAPSHOT"
-      //testCompile("io.projectreactor:reactor-test:3.3.1.BUILD-SNAPSHOT")
-      compile "io.projectreactor:reactor-core:3.3.0.RELEASE"
-      testCompile("io.projectreactor:reactor-test:3.3.0.RELEASE")
-=======
-      //compile "io.projectreactor:reactor-core:3.2.14.BUILD-SNAPSHOT"
-      //testCompile("io.projectreactor:reactor-test:3.2.14.BUILD-SNAPSHOT")
-      compile "io.projectreactor:reactor-core:3.2.13.RELEASE"
-      testCompile("io.projectreactor:reactor-test:3.2.13.RELEASE")
->>>>>>> a1fbf48b
+      //compile "io.projectreactor:reactor-core:3.3.2.BUILD-SNAPSHOT"
+      //testCompile("io.projectreactor:reactor-test:3.3.2.BUILD-SNAPSHOT")
+      compile "io.projectreactor:reactor-core:3.3.1.RELEASE"
+      testCompile("io.projectreactor:reactor-test:3.3.1.RELEASE")
     }
 ```
 
