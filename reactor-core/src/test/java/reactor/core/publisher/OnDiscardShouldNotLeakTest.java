/*
 * Copyright (c) 2020-2021 VMware Inc. or its affiliates, All Rights Reserved.
 *
 * Licensed under the Apache License, Version 2.0 (the "License");
 * you may not use this file except in compliance with the License.
 * You may obtain a copy of the License at
 *
 *   https://www.apache.org/licenses/LICENSE-2.0
 *
 * Unless required by applicable law or agreed to in writing, software
 * distributed under the License is distributed on an "AS IS" BASIS,
 * WITHOUT WARRANTIES OR CONDITIONS OF ANY KIND, either express or implied.
 * See the License for the specific language governing permissions and
 * limitations under the License.
 */

package reactor.core.publisher;

import java.util.ArrayList;
import java.util.Arrays;
import java.util.Collection;
import java.util.List;
import java.util.function.BiFunction;
import java.util.function.Function;
import java.util.function.Supplier;

import org.assertj.core.api.Assumptions;
import org.junit.jupiter.api.AfterEach;
import org.junit.jupiter.api.BeforeEach;
import org.junit.jupiter.api.DisplayName;
import org.junit.jupiter.api.Tag;
import org.junit.jupiter.params.ParameterizedTest;
import org.junit.jupiter.params.provider.MethodSource;
import org.reactivestreams.Publisher;

import reactor.core.Fuseable;
import reactor.core.Scannable;
import reactor.core.scheduler.Scheduler;
import reactor.core.scheduler.Schedulers;
import reactor.test.MemoryUtils;
import reactor.test.MemoryUtils.Tracked;
import reactor.test.publisher.TestPublisher;
import reactor.test.subscriber.AssertSubscriber;
import reactor.test.util.RaceTestUtils;
import reactor.util.annotation.Nullable;
import reactor.util.concurrent.Queues;

// TODO Junit 5: would maybe be better handled as a dynamic test, but  was migrated kind of "as is" to make sure
// test count did not regress.
<<<<<<< HEAD
import static reactor.core.publisher.Sinks.EmitFailureHandler.FAIL_FAST;

=======
@Tag("slow")
>>>>>>> 5e979bb9
public class OnDiscardShouldNotLeakTest {

	private static final int NB_ITERATIONS = 100;
	// add DiscardScenarios here to test more operators
	private static final DiscardScenario[] SCENARIOS = new DiscardScenario[] {
			DiscardScenario.allFluxSourceArray("merge", 4, Flux::merge),
			DiscardScenario.fluxSource("onBackpressureBuffer", Flux::onBackpressureBuffer),
			DiscardScenario.fluxSource("onBackpressureBufferAndPublishOn", f -> f
					.onBackpressureBuffer()
					.publishOn(Schedulers.immediate())),
			DiscardScenario.fluxSource("onBackpressureBufferAndPublishOnWithMaps", f -> f
					.onBackpressureBuffer()
					.map(Function.identity())
					.map(Function.identity())
					.map(Function.identity())
					.publishOn(Schedulers.immediate())),
			DiscardScenario.rawSource("flatMapInner", raw -> Flux.just(1).flatMap(f -> raw)),
			DiscardScenario.fluxSource("flatMap", main -> main.flatMap(f -> Mono.just(f).hide().flux())),
			DiscardScenario.fluxSource("flatMapIterable", f -> f.flatMapIterable(Arrays::asList)),
			DiscardScenario.fluxSource("publishOnDelayErrors", f -> f.publishOn(Schedulers.immediate())),
			DiscardScenario.fluxSource("publishOnImmediateErrors", f -> f.publishOn(Schedulers.immediate(), false, Queues.SMALL_BUFFER_SIZE)),
			DiscardScenario.fluxSource("publishOnAndPublishOn", main -> main
					.publishOn(Schedulers.immediate())
					.publishOn(Schedulers.immediate())),
			DiscardScenario.fluxSource("publishOnAndPublishOnWithMaps", main -> main
					.publishOn(Schedulers.immediate())
					.map(Function.identity())
					.map(Function.identity())
					.map(Function.identity())
					.publishOn(Schedulers.immediate())),
			DiscardScenario.sinkSource("unicastSink",  Sinks.unsafe().many().unicast()::onBackpressureBuffer, null),
			DiscardScenario.sinkSource("unicastSinkAndPublishOn",  Sinks.unsafe().many().unicast()::onBackpressureBuffer,
					f -> f.publishOn(Schedulers.immediate())),
			DiscardScenario.fluxSource("singleOrEmpty", f -> f.singleOrEmpty().onErrorReturn(Tracked.RELEASED)),
			DiscardScenario.fluxSource("collect", f -> f.collect(ArrayList::new, ArrayList::add)
			                                               .doOnSuccess(l -> l.forEach(Tracked::safeRelease))
			                                               .thenReturn(Tracked.RELEASED)),
			DiscardScenario.fluxSource("collectList", f -> f.collectList()
			                                                   .doOnSuccess(l -> l.forEach(Tracked::safeRelease))
			                                                   .thenReturn(Tracked.RELEASED))
	};

	private static final boolean[][] CONDITIONAL_AND_FUSED = new boolean[][] {
			{ false, false },
			{ true, false },
			{ false, true },
			{ true, true }
	};

	public static Collection<Object[]> data() {
		List<Object[]> parameters = new ArrayList<>(CONDITIONAL_AND_FUSED.length * SCENARIOS.length);
		for (DiscardScenario scenario : SCENARIOS) {
			for (boolean[] booleans : CONDITIONAL_AND_FUSED) {
				parameters.add(new Object[] { booleans[0], booleans[1], scenario });
			}
		}
		return parameters;
	}

	private Scheduler scheduler;
	private MemoryUtils.OffHeapDetector tracker;

	private void installScheduler(String description, int size) {
		scheduler = Schedulers.newParallel(description + "DiscardScheduler", size);
		scheduler.start();
	}

	@BeforeEach
	void setUp() {
		tracker = new MemoryUtils.OffHeapDetector();
		Hooks.onNextDropped(Tracked::safeRelease);
		Hooks.onErrorDropped(e -> {});
		Hooks.onOperatorError((e, v) -> null);
	}

	@AfterEach
	void tearDown() {
		Hooks.resetOnNextDropped();
		Hooks.resetOnErrorDropped();
		Hooks.resetOnNextError();
		Hooks.resetOnOperatorError();
		if (scheduler != null) {
			scheduler.dispose();
		}
	}

	@DisplayName("Multiple Subscribers racing Cancel/OnNext/Request")
	@ParameterizedTest(name="{index} {displayName} [{argumentsWithNames}]")
	@MethodSource("data")
	public void ensureMultipleSubscribersSupportWithNoLeaksWhenRacingCancelAndOnNextAndRequest(boolean conditional, boolean fused, DiscardScenario discardScenario) {
		installScheduler(discardScenario.description, discardScenario.numberOfSubscriptions + 2 /* Cancel, request*/);

		int numberOfSubscriptions = discardScenario.numberOfSubscriptions;
		for (int i = 0; i < NB_ITERATIONS; i++) {
			tracker.reset();
			List<TestPublisher<Tracked>> testPublishers = new ArrayList<>(numberOfSubscriptions);

			for (int i1 = 0; i1 < numberOfSubscriptions; i1++) {
				testPublishers.add(TestPublisher.createNoncompliant(
						TestPublisher.Violation.DEFER_CANCELLATION,
						TestPublisher.Violation.REQUEST_OVERFLOW)
				);
			}

			Publisher<Tracked> source = discardScenario.producePublisherFromSources(testPublishers.get(0), testPublishers.subList(1, testPublishers.size()));

			if (conditional) {
				if (source instanceof Flux) {
					source = ((Flux<Tracked>) source).filter(t -> true);
				}
				else {
					source = ((Mono<Tracked>) source).filter(t -> true);
				}
			}

			AssertSubscriber<Tracked> assertSubscriber = new AssertSubscriber<>(Operators.enableOnDiscard(null, Tracked::safeRelease), 0);
			if (fused) {
				assertSubscriber.requestedFusionMode(Fuseable.ANY);
			}
			source.subscribe(assertSubscriber);

			Tracked[] tvalues = new Tracked[numberOfSubscriptions];
			Runnable[] runnables = new Runnable[numberOfSubscriptions + 2];
			runnables[0] = assertSubscriber::cancel;
			runnables[1] = () -> assertSubscriber.request(Long.MAX_VALUE);
			for (int j = 0 ; j < numberOfSubscriptions ; j++) {
				int jj = j;
				tvalues[j] = tracker.track(j);
				runnables[j + 2] = () -> testPublishers.get(jj).next(tvalues[jj]);
			}
			RaceTestUtils.race(scheduler, runnables);

			List<Tracked> values = assertSubscriber.values();
			values.forEach(Tracked::release);

			tracker.assertNoLeaks();
		}
	}

	@DisplayName("Multiple Subscribers with populated queue racing Cancel/OnNext/Request")
	@ParameterizedTest(name="{index} {displayName} [{argumentsWithNames}]")
	@MethodSource("data")
	public void ensureMultipleSubscribersSupportWithNoLeaksWhenPopulatedQueueRacingCancelAndOnNextAndRequest(boolean conditional, boolean fused, DiscardScenario discardScenario) {
		Assumptions.assumeThat(discardScenario.numberOfSubscriptions).isGreaterThan(1);

		installScheduler(discardScenario.description, discardScenario.numberOfSubscriptions + 2 /* Cancel, Request */);

		int numberOfSubscriptions = discardScenario.numberOfSubscriptions;

		for (int i = 0; i < NB_ITERATIONS; i++) {
			tracker.reset();
			List<TestPublisher<Tracked>> testPublishers = new ArrayList<>(numberOfSubscriptions);

			for (int i1 = 0; i1 < numberOfSubscriptions; i1++) {
				testPublishers.add(TestPublisher.createNoncompliant(
						TestPublisher.Violation.DEFER_CANCELLATION,
						TestPublisher.Violation.REQUEST_OVERFLOW)
				);
			}

			Publisher<Tracked> source = discardScenario.producePublisherFromSources(testPublishers.get(0), testPublishers.subList(1, testPublishers.size()));

			if (conditional) {
				if (source instanceof Flux) {
					source = ((Flux<Tracked>) source).filter(t -> true);
				}
				else {
					source = ((Mono<Tracked>) source).filter(t -> true);
				}
			}

			AssertSubscriber<Tracked> assertSubscriber = new AssertSubscriber<>(Operators.enableOnDiscard(null, Tracked::safeRelease), 0);
			if (fused) {
				assertSubscriber.requestedFusionMode(Fuseable.ANY);
			}
			source.subscribe(assertSubscriber);

			Tracked[][] tvalues = new Tracked[numberOfSubscriptions][4];
			Runnable[] runnables = new Runnable[numberOfSubscriptions + 2];
			runnables[0] = assertSubscriber::cancel;
			runnables[1] = () -> assertSubscriber.request(Long.MAX_VALUE);
			for (int j = 0; j < numberOfSubscriptions; j++) {
				for (int jj = 0; jj < 4; jj++) {
					tvalues[j][jj] = tracker.track(String.format("%d-%d", j, jj));
				}
				int fj = j;
				runnables[j + 2] = () -> testPublishers.get(fj).next(tvalues[fj][0], tvalues[fj][1], tvalues[fj][2], tvalues[fj][3]);
			}

			RaceTestUtils.race(scheduler, runnables);
			List<Tracked> values = assertSubscriber.values();
			values.forEach(Tracked::release);

			tracker.assertNoLeaks();
		}
	}

	@DisplayName("Populated queue racing Cancel/OnNext")
	@ParameterizedTest(name="{index} {displayName} [{argumentsWithNames}]")
	@MethodSource("data")
	public void ensureNoLeaksPopulatedQueueAndRacingCancelAndOnNext(boolean conditional, boolean fused, DiscardScenario discardScenario) {
		Assumptions.assumeThat(discardScenario.numberOfSubscriptions).isOne();

		installScheduler(discardScenario.description, 2 /* Cancel, OnNext*3 */);

		for (int i = 0; i < NB_ITERATIONS; i++) {
			tracker.reset();
			TestPublisher<Tracked> testPublisher = TestPublisher.createNoncompliant(
					TestPublisher.Violation.DEFER_CANCELLATION,
					TestPublisher.Violation.REQUEST_OVERFLOW);
			Publisher<Tracked> source = discardScenario.producePublisherFromSources(testPublisher, null);

			if (conditional) {
				if (source instanceof Flux) {
					source = ((Flux<Tracked>) source).filter(t -> true);
				}
				else {
					source = ((Mono<Tracked>) source).filter(t -> true);
				}
			}

			Scannable scannable = Scannable.from(source);
			Integer prefetch = scannable.scan(Scannable.Attr.PREFETCH);

			Assumptions.assumeThat(prefetch).isNotZero();

			AssertSubscriber<Tracked> assertSubscriber = new AssertSubscriber<>(Operators.enableOnDiscard(null, Tracked::safeRelease), 0);
			if (fused) {
				assertSubscriber.requestedFusionMode(Fuseable.ANY);
			}
			source.subscribe(assertSubscriber);

			testPublisher.next(tracker.track(1));
			testPublisher.next(tracker.track(2));

			Tracked value3 = tracker.track(3);
			Tracked value4 = tracker.track(4);
			Tracked value5 = tracker.track(5);

			RaceTestUtils.race(scheduler, assertSubscriber::cancel, () -> {
				testPublisher.next(value3);
				testPublisher.next(value4);
				testPublisher.next(value5);
			});

			List<Tracked> values = assertSubscriber.values();
			values.forEach(Tracked::release);

			tracker.assertNoLeaks();
		}
	}

	@DisplayName("Populated queue racing Cancel/OnComplete")
	@ParameterizedTest(name="{index} {displayName} [{argumentsWithNames}]")
	@MethodSource("data")
	public void ensureNoLeaksPopulatedQueueAndRacingCancelAndOnComplete(boolean conditional, boolean fused, DiscardScenario discardScenario) {
		Assumptions.assumeThat(discardScenario.numberOfSubscriptions).isOne();

		installScheduler(discardScenario.description, 2 /* Cancel, Complete*/);

		for (int i = 0; i < NB_ITERATIONS; i++) {
			tracker.reset();
			TestPublisher<Tracked> testPublisher = TestPublisher.createNoncompliant(
					TestPublisher.Violation.DEFER_CANCELLATION,
					TestPublisher.Violation.REQUEST_OVERFLOW);
			Publisher<Tracked> source = discardScenario.producePublisherFromSources(testPublisher, null);

			if (conditional) {
				if (source instanceof Flux) {
					source = ((Flux<Tracked>) source).filter(t -> true);
				}
				else {
					source = ((Mono<Tracked>) source).filter(t -> true);
				}
			}

			Scannable scannable = Scannable.from(source);
			Integer prefetch = scannable.scan(Scannable.Attr.PREFETCH);

			Assumptions.assumeThat(prefetch).isNotZero();

			AssertSubscriber<Tracked> assertSubscriber = new AssertSubscriber<>(Operators.enableOnDiscard(null, Tracked::safeRelease), 0);
			if (fused) {
				assertSubscriber.requestedFusionMode(Fuseable.ANY);
			}
			source.subscribe(assertSubscriber);

			testPublisher.next(tracker.track(1));
			testPublisher.next(tracker.track(2));
			testPublisher.next(tracker.track(3));
			testPublisher.next(tracker.track(4));

			RaceTestUtils.race(
					scheduler, assertSubscriber::cancel,
					() -> testPublisher.complete()
			);

			List<Tracked> values = assertSubscriber.values();
			values.forEach(Tracked::release);

			tracker.assertNoLeaks();
		}
	}

	@DisplayName("Populated queue racing Cancel/OnError")
	@ParameterizedTest(name="{index} {displayName} [{argumentsWithNames}]")
	@MethodSource("data")
	public void ensureNoLeaksPopulatedQueueAndRacingCancelAndOnError(boolean conditional, boolean fused, DiscardScenario discardScenario) {
		Assumptions.assumeThat(discardScenario.numberOfSubscriptions).isOne();

		installScheduler(discardScenario.description, 2 /* Cancel, Error */);

		for (int i = 0; i < NB_ITERATIONS; i++) {
			tracker.reset();
			TestPublisher<Tracked> testPublisher = TestPublisher.createNoncompliant(
					TestPublisher.Violation.DEFER_CANCELLATION,
					TestPublisher.Violation.REQUEST_OVERFLOW);
			Publisher<Tracked> source = discardScenario.producePublisherFromSources(testPublisher, null);

			if (conditional) {
				if (source instanceof Flux) {
					source = ((Flux<Tracked>) source).filter(t -> true);
				}
				else {
					source = ((Mono<Tracked>) source).filter(t -> true);
				}
			}

			Scannable scannable = Scannable.from(source);
			Integer prefetch = scannable.scan(Scannable.Attr.PREFETCH);

			Assumptions.assumeThat(prefetch).isNotZero();

			AssertSubscriber<Tracked> assertSubscriber = new AssertSubscriber<>(Operators.enableOnDiscard(null, Tracked::safeRelease), 0);
			if (fused) {
				assertSubscriber.requestedFusionMode(Fuseable.ANY);
			}
			source.subscribe(assertSubscriber);

			testPublisher.next(tracker.track(1));
			testPublisher.next(tracker.track(2));
			testPublisher.next(tracker.track(3));
			testPublisher.next(tracker.track(4));

			RaceTestUtils.race(
					scheduler, assertSubscriber::cancel,
					() -> testPublisher.error(new RuntimeException("test"))
			);

			List<Tracked> values = assertSubscriber.values();
			values.forEach(Tracked::release);
			if (assertSubscriber.isTerminated()) {
				// has a chance to error with rejected exception
				assertSubscriber.assertError();
			}

			tracker.assertNoLeaks();
		}
	}

	@DisplayName("Populated queue racing Cancel/overflow Error")
	@ParameterizedTest(name="{index} {displayName} [{argumentsWithNames}]")
	@MethodSource("data")
	public void ensureNoLeaksPopulatedQueueAndRacingCancelAndOverflowError(boolean conditional, boolean fused, DiscardScenario discardScenario) {
		Assumptions.assumeThat(discardScenario.numberOfSubscriptions).isOne();

		installScheduler(discardScenario.description, 2 /* Cancel, overflow error */);

		for (int i = 0; i < NB_ITERATIONS; i++) {
			tracker.reset();
			TestPublisher<Tracked> testPublisher = TestPublisher.createNoncompliant(
					TestPublisher.Violation.DEFER_CANCELLATION,
					TestPublisher.Violation.REQUEST_OVERFLOW);
			Publisher<Tracked> source = discardScenario.producePublisherFromSources(testPublisher, null);

			if (conditional) {
				if (source instanceof Flux) {
					source = ((Flux<Tracked>) source).filter(t -> true);
				}
				else {
					source = ((Mono<Tracked>) source).filter(t -> true);
				}
			}

			Scannable scannable = Scannable.from(source);
			Integer capacity = scannable.scan(Scannable.Attr.CAPACITY);
			Integer prefetch = Math.min(scannable.scan(Scannable.Attr.PREFETCH),
					capacity == 0 ? Integer.MAX_VALUE : capacity);

			Assumptions.assumeThat(prefetch).isNotZero();
			Assumptions.assumeThat(prefetch).isNotEqualTo(Integer.MAX_VALUE);
			AssertSubscriber<Tracked> assertSubscriber = new AssertSubscriber<>(Operators.enableOnDiscard(null, Tracked::safeRelease), 0);
			if (fused) {
				assertSubscriber.requestedFusionMode(Fuseable.ANY);
			}
			source.subscribe(assertSubscriber);

			for (int j = 0; j < prefetch - 1; j++) {
				testPublisher.next(tracker.track(j));
			}

			Tracked lastValue = tracker.track(prefetch - 1);
			Tracked overflowValue1 = tracker.track(prefetch);
			Tracked overflowValue2 = tracker.track(prefetch + 1);

			RaceTestUtils.race(assertSubscriber::cancel, () -> {
				testPublisher.next(lastValue);
				testPublisher.next(overflowValue1);
				testPublisher.next(overflowValue2);
			});

			List<Tracked> values = assertSubscriber.values();
			values.forEach(Tracked::release);
			if (assertSubscriber.isTerminated()) {
				// has a chance to error with rejected exception
				assertSubscriber.assertError();
			}

			tracker.assertNoLeaks();
		}
	}

	@DisplayName("Populated queue racing Cancel/Request")
	@ParameterizedTest(name="{index} {displayName} [{argumentsWithNames}]")
	@MethodSource("data")
	public void ensureNoLeaksPopulatedQueueAndRacingCancelAndRequest(boolean conditional, boolean fused, DiscardScenario discardScenario) {
		Assumptions.assumeThat(discardScenario.numberOfSubscriptions).isOne();

		installScheduler(discardScenario.description, 2 /* Cancel, request */);

		for (int i = 0; i < NB_ITERATIONS; i++) {
			tracker.reset();
			TestPublisher<Tracked> testPublisher = TestPublisher.createNoncompliant(
					TestPublisher.Violation.DEFER_CANCELLATION,
					TestPublisher.Violation.REQUEST_OVERFLOW);
			Publisher<Tracked> source = discardScenario.producePublisherFromSources(testPublisher, null);

			if (conditional) {
				if (source instanceof Flux) {
					source = ((Flux<Tracked>) source).filter(t -> true);
				}
				else {
					source = ((Mono<Tracked>) source).filter(t -> true);
				}
			}

			Scannable scannable = Scannable.from(source);
			Integer prefetch = scannable.scan(Scannable.Attr.PREFETCH);

			Assumptions.assumeThat(prefetch).isNotZero();

			AssertSubscriber<Tracked> assertSubscriber = new AssertSubscriber<>(Operators.enableOnDiscard(null, Tracked::safeRelease), 0);
			if (fused) {
				assertSubscriber.requestedFusionMode(Fuseable.ANY);
			}
			source.subscribe(assertSubscriber);

			testPublisher.next(tracker.track(1));
			testPublisher.next(tracker.track(2));
			testPublisher.next(tracker.track(3));
			testPublisher.next(tracker.track(4));

			RaceTestUtils.race(
					scheduler, assertSubscriber::cancel,
					() -> assertSubscriber.request(Long.MAX_VALUE)
			);

			List<Tracked> values = assertSubscriber.values();
			values.forEach(Tracked::release);

			tracker.assertNoLeaks();
		}
	}

	static class DiscardScenario {

		static DiscardScenario rawSource(String desc, Function<TestPublisher<Tracked>, Publisher<Tracked>> rawToPublisherProducer) {
			return new DiscardScenario(desc, 1, (main, others) -> rawToPublisherProducer.apply(main));
		}

		static DiscardScenario fluxSource(String desc, Function<Flux<Tracked>, Publisher<Tracked>> fluxToPublisherProducer) {
			return new DiscardScenario(desc, 1, (main, others) -> fluxToPublisherProducer.apply(main.flux()));
		}

		static DiscardScenario sinkSource(String desc,
				Supplier<Sinks.Many<Tracked>> sinksManySupplier,
				@Nullable Function<Flux<Tracked>, Flux<Tracked>> furtherTransformation) {
			return new DiscardScenario(desc, 1, (main, others) -> {
				Sinks.Many<Tracked> sink = sinksManySupplier.get();
				//noinspection CallingSubscribeInNonBlockingScope
				main.flux().subscribe(
						v -> sink.emitNext(v, FAIL_FAST),
						e -> sink.emitError(e, FAIL_FAST),
						() -> sink.emitComplete(FAIL_FAST));
				Flux<Tracked> finalFlux = sink.asFlux();
				if (furtherTransformation != null) {
					finalFlux = furtherTransformation.apply(finalFlux);
				}
				return finalFlux;
			});
		}

		static DiscardScenario allFluxSourceArray(String desc, int subs,
				Function<List<Flux<Tracked>>, Publisher<Tracked>> producer) {
			return new DiscardScenario(desc, subs, (main, others) -> {
				List<Flux<Tracked>> inners = new ArrayList<>(subs);
				inners.add(main.flux());
				for (int i = 1; i < subs; i++) {
					inners.add( others.get(i - 1).flux());
				}
				return producer.apply(inners);
			});
		}

		final String description;
		final int numberOfSubscriptions;

		private final BiFunction<TestPublisher<Tracked>, List<TestPublisher<Tracked>>, Publisher<Tracked>>
				publisherProducer;

		DiscardScenario(String description, int numberOfSubscriptions, BiFunction<TestPublisher<Tracked>, List<TestPublisher<Tracked>>, Publisher<Tracked>> publisherProducer) {
			this.description = description;
			this.numberOfSubscriptions = numberOfSubscriptions;
			this.publisherProducer = publisherProducer;
		}

		Publisher<Tracked> producePublisherFromSources(TestPublisher<Tracked> mainSource, List<TestPublisher<Tracked>> otherSources) {
			return publisherProducer.apply(mainSource, otherSources);
		}

		@Override
		public String toString() {
			return description;
		}
	}
}<|MERGE_RESOLUTION|>--- conflicted
+++ resolved
@@ -45,14 +45,11 @@
 import reactor.util.annotation.Nullable;
 import reactor.util.concurrent.Queues;
 
+import static reactor.core.publisher.Sinks.EmitFailureHandler.FAIL_FAST;
+
 // TODO Junit 5: would maybe be better handled as a dynamic test, but  was migrated kind of "as is" to make sure
 // test count did not regress.
-<<<<<<< HEAD
-import static reactor.core.publisher.Sinks.EmitFailureHandler.FAIL_FAST;
-
-=======
 @Tag("slow")
->>>>>>> 5e979bb9
 public class OnDiscardShouldNotLeakTest {
 
 	private static final int NB_ITERATIONS = 100;
